--- conflicted
+++ resolved
@@ -346,17 +346,9 @@
         self.Lu = Lu
 
         self.Lr = nn.Sequential(
-<<<<<<< HEAD
             Linear(in_features=128, out_features=128),
             SiLU(),
             Linear(in_features=128, out_features=1),
-=======
-            Linear(in_features=128, out_features=16),
-            BatchNorm1d(16),
-            SiLU(),
-            Dropout(0.5),
-            Linear(in_features=16, out_features=1),
->>>>>>> 7209d9c0
         )
 
     def forward(
